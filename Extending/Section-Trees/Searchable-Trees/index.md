--- conflicted
+++ resolved
@@ -115,11 +115,14 @@
 ```csharp
 public string TreeAlias => "member";
 ```
-
-<<<<<<< HEAD
 To avoid your custom implementation clashing with the default `ISearchableTree` for a Tree, you need to remove it's `ISearchableTree` implementation from the collection of SearchableTrees using an IUserComposer when Umbraco starts up:
 
 ```csharp
+using Umbraco.Core.Components;
+using Umbraco.Web;
+
+namespace My.Website
+{
 [RuntimeLevel(MinLevel = RuntimeLevel.Run)]
     public class RemoveCoreMemberSearchableTreeComposer : IUserComposer
     {
@@ -127,23 +130,6 @@
         {
             //Remove core MemberTreeController
             composition.SearchableTrees().Exclude<MemberTreeController>();
-
-=======
-To avoid your custom implementation clashing with the default `ISearchableTree` for a Tree, you need to remove it's `ISearchableTree` implementation by Type using an IUserComposer to access the SearchableTrees collection:
-
-```csharp
-using Umbraco.Core.Components;
-using Umbraco.Web;
-
-namespace My.Website
-{
-    public class RemoveMemberSearchableTreeComposer : IUserComposer
-    {
-        public void Compose(Composition composition)
-        {
-             //Remove the existing ISearchableTree implementation for the Member Tree
-            composition.SearchableTrees().Remove<MemberTreeController>();
->>>>>>> 5e162465
         }
     }
 ```
