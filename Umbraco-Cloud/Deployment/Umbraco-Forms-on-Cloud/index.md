---
versionFrom: 7.0.0
---

# Umbraco Forms on Cloud

In this article you can learn about how Umbraco Forms are handled on Umbraco Cloud and read about the workflow and best practices.

Umbraco Forms is a package that is included with your Umbraco Cloud project. It gives you a nice integrated UI where you can create forms for your website. The package is built specifically for Umbraco and is maintained by Umbraco HQ.

Read more about the product in the [Umbraco Forms section](../../../Add-ons/UmbracoForms).

## How are Forms handled on Cloud?

Umbraco Forms are handled as content and media. This means that you can transfer your Forms between environments using the same workflow you use for content and media.

Entries submitted are not transferred to the next environment, as they are *environment specific*. If you need to move entries from one environment to another, you need to run an export/import script on the databases.

## Recommended workflow

You can work with Forms on the environment of your choice.

When you need to test or use your forms on another environment you can

* Transfer the forms to the next environment using **Queue for transfer** or
* **Restore** the forms on an environment lower in the workflow

For more information on how to handle content transfer / restores on Umbraco Cloud, checkout the following articles:

* [Transfer content, media and Forms](../Content-Transfer)
* [Restoring content](../Restoring-content)

### Did you create your Cloud project before June 18th 2019?

Then your Forms data is handled as metadata. When you create a form, a `UDA` file will be generated. This `UDA` file contains all the metadata from the form and is very similar to the `JSON` file that is also generated when you create a new form (found in `~/App_Data/UmbracoForms/Data/forms`).

<<<<<<< HEAD
This means that your forms will be deployed along with the rest of your metadata and structure files, e.g. document types, templates and stylesheets. 
=======
This means that your Forms will be deployed along with the rest of your metadata and structure files, e.g. Document Types, Templates and Stylesheets.
>>>>>>> 4fb1e873

We strongly recommend that you work with the forms on your local or development environment, following the [left-to-right deployment model](../../Deployment).

You can configure your project to handle Forms data as content by following these steps:

1. Make sure your forms are in sync between all your Cloud environments
2. Clone down the project to your local machine
3. Find and open `~/Config/UmbracoDeploy.settings.config`
4. Update the `transferFormsAsContent` value to `true`
<<<<<<< HEAD
   ```xml
   <?xml version="1.0" encoding="utf-8"?>
   <settings xmlns="urn:umbracodeploy-settings">
      <forms transferFormsAsContent="true" />
   </settings>
   ```
5. Remove all existing `data\revision\forms-form__*.uda` files, so it's not possible to accidentally revert back to this state (removing `UDA` files won't remove the actual form on deploy)
6. Push the change back to the Cloud environment
   * If you have more than 1 Cloud environment, make sure to deploy the change through to all of them
7. Your forms are now a part of content/media transfers!
=======
    ```xml
    <?xml version="1.0" encoding="utf-8"?>
    <settings xmlns="urn:umbracodeploy-settings">
    <forms transferFormsAsContent="true" />
    </settings>
    ```
5. Push the change back to the Cloud environment
    * If you have more than 1 Cloud environment, make sure to deploy the change through to all of them
6. Your Forms are now a part of content / media transfers!
>>>>>>> 4fb1e873

:::tip
Do you want to test this new setting you've configured?

Make a change to a form on your Live environment, and then use the **Restore** option in the Forms section on another environment.

You will see that the changes you made on Live, is now reflected on your other environments.
:::

## Upgrades

Umbraco Forms is part of the [auto-upgrades on Umbraco Cloud](../../Upgrades). Whenever a new patch is ready for release, we will automatically apply it to your Cloud project. There will be a message in the Umbraco Cloud Portal at least 5 days before we roll out new versions.

To avoid that the auto-upgrades overwrite any of your custom settings, we strongly encourage that you use [config transforms](../../Set-Up/Config-Transforms) when you need custom configuration, and [Themes](../../../Add-ons/UmbracoForms/Developer/Themes) when you need to customize your forms.

## Common issues with Forms on Cloud

### The Forms tree is missing

Some times you might experience that you loose the tree in the Forms section in the backoffice after a deployment.

![Missing tree from Forms section](images/missing-forms-tree.png)

In order to get the tree back, all you need to do is **restart the environment** from the Umbraco Cloud Portal.<|MERGE_RESOLUTION|>--- conflicted
+++ resolved
@@ -4,51 +4,46 @@
 
 # Umbraco Forms on Cloud
 
-In this article you can learn about how Umbraco Forms are handled on Umbraco Cloud and read about the workflow and best practices.
+In this article you can learn about how Umbraco Forms is handled on Umbraco Cloud and read about the workflow and best practices.
 
-Umbraco Forms is a package that is included with your Umbraco Cloud project. It gives you a nice integrated UI where you can create forms for your website. The package is built specifically for Umbraco and is maintained by Umbraco HQ.
+Umbraco Forms is a package that is included with your Umbraco Cloud project. It gives you a nice integrated UI, where you can create forms for your website. The package is built specifically for Umbraco and is maintained by Umbraco HQ.
 
 Read more about the product in the [Umbraco Forms section](../../../Add-ons/UmbracoForms).
 
-## How are Forms handled on Cloud?
+## How are forms handled on Cloud?
 
-Umbraco Forms are handled as content and media. This means that you can transfer your Forms between environments using the same workflow you use for content and media.
+Forms are handled like content and media. This means that you can transfer your forms between environments, using the same workflow you use for content and media.
 
 Entries submitted are not transferred to the next environment, as they are *environment specific*. If you need to move entries from one environment to another, you need to run an export/import script on the databases.
 
 ## Recommended workflow
 
-You can work with Forms on the environment of your choice.
+You can work with forms on the environment of your choice.
 
-When you need to test or use your forms on another environment you can
+When you need to test or use your forms on another environment you can:
 
 * Transfer the forms to the next environment using **Queue for transfer** or
 * **Restore** the forms on an environment lower in the workflow
 
-For more information on how to handle content transfer / restores on Umbraco Cloud, checkout the following articles:
+For more information on how to handle content transfer/restores on Umbraco Cloud, checkout the following articles:
 
-* [Transfer content, media and Forms](../Content-Transfer)
+* [Transfer content, media and forms](../Content-Transfer)
 * [Restoring content](../Restoring-content)
 
 ### Did you create your Cloud project before June 18th 2019?
 
-Then your Forms data is handled as metadata. When you create a form, a `UDA` file will be generated. This `UDA` file contains all the metadata from the form and is very similar to the `JSON` file that is also generated when you create a new form (found in `~/App_Data/UmbracoForms/Data/forms`).
+Then your forms data is handled as metadata. When you create a form, an `UDA` file will be generated. This `UDA` file contains all the metadata from the form and is very similar to the `JSON` file that is also generated when you create a new form (found in `App_Data\UmbracoForms\Data\forms`).
 
-<<<<<<< HEAD
-This means that your forms will be deployed along with the rest of your metadata and structure files, e.g. document types, templates and stylesheets. 
-=======
-This means that your Forms will be deployed along with the rest of your metadata and structure files, e.g. Document Types, Templates and Stylesheets.
->>>>>>> 4fb1e873
+This means that your forms will be deployed along with the rest of your metadata and structure files, e.g. document types, templates and stylesheets.
 
 We strongly recommend that you work with the forms on your local or development environment, following the [left-to-right deployment model](../../Deployment).
 
-You can configure your project to handle Forms data as content by following these steps:
+You can configure your project to handle forms data as content by following these steps:
 
 1. Make sure your forms are in sync between all your Cloud environments
 2. Clone down the project to your local machine
-3. Find and open `~/Config/UmbracoDeploy.settings.config`
+3. Find and open `Config\UmbracoDeploy.settings.config`
 4. Update the `transferFormsAsContent` value to `true`
-<<<<<<< HEAD
    ```xml
    <?xml version="1.0" encoding="utf-8"?>
    <settings xmlns="urn:umbracodeploy-settings">
@@ -58,25 +53,14 @@
 5. Remove all existing `data\revision\forms-form__*.uda` files, so it's not possible to accidentally revert back to this state (removing `UDA` files won't remove the actual form on deploy)
 6. Push the change back to the Cloud environment
    * If you have more than 1 Cloud environment, make sure to deploy the change through to all of them
-7. Your forms are now a part of content/media transfers!
-=======
-    ```xml
-    <?xml version="1.0" encoding="utf-8"?>
-    <settings xmlns="urn:umbracodeploy-settings">
-    <forms transferFormsAsContent="true" />
-    </settings>
-    ```
-5. Push the change back to the Cloud environment
-    * If you have more than 1 Cloud environment, make sure to deploy the change through to all of them
-6. Your Forms are now a part of content / media transfers!
->>>>>>> 4fb1e873
+7. You are now able to queue your forms for transfer between the Cloud environments, just like content and media
 
 :::tip
 Do you want to test this new setting you've configured?
 
 Make a change to a form on your Live environment, and then use the **Restore** option in the Forms section on another environment.
 
-You will see that the changes you made on Live, is now reflected on your other environments.
+You will see that the changes you made on Live, are now reflected on the current environment.
 :::
 
 ## Upgrades
@@ -85,7 +69,7 @@
 
 To avoid that the auto-upgrades overwrite any of your custom settings, we strongly encourage that you use [config transforms](../../Set-Up/Config-Transforms) when you need custom configuration, and [Themes](../../../Add-ons/UmbracoForms/Developer/Themes) when you need to customize your forms.
 
-## Common issues with Forms on Cloud
+## Common issues with Umbraco Forms on Cloud
 
 ### The Forms tree is missing
 
