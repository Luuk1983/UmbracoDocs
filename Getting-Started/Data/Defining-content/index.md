--- conflicted
+++ resolved
@@ -90,14 +90,9 @@
 Keyboard shortcuts are available when you are working with the Document Type editor. To see which shortcuts are available click <kbd>ALT</kbd> + <kbd>SHIFT</kbd> + <kbd>K</kbd>.
 
 ##### Property editors
-<<<<<<< HEAD
-Clicking __Add editor__ will open the Select editor dialog. Here you can choose between all the available editors on the __Create new__ tab (this will create a new configuration) or already configured editors in the __Use existing__ tab. To make it easier to find what you need use the search field to filter by typing "Rich". Filtering will display configured properties first (under __Use existing__) and all available editors under that.
-
-=======
 
 Clicking __Add editor__ will open the Select editor dialog. Here you can choose between all the available editors on the __Create new__ tab (this will create a new configuration) or already configured editors in the __Use existing__ tab. To make it easier to find what you need use the search field to filter by typing "Rich". Filtering will display configured properties first (under __Use existing__) and all available editors under that.
 
->>>>>>> cf3115db
 Select the __Rich Text editor__ under __Create new__.
 
 ![Choosing the Rich Text editor](images/v8Screenshots/selectEditor.png)
