--- conflicted
+++ resolved
@@ -90,15 +90,9 @@
 ### Machine Key
 
 * You will need to use a custom machine key so that all your machine key level encryption values are the same on all servers, without this you will end up with view state errors, validation errors and encryption/decryption errors since each server will have its own generated key.
-<<<<<<< HEAD
-	* Here are a couple of tools that can be used to generate machine keys:
+    * Here are a couple of tools that can be used to generate machine keys:
 		* 	[Machine key generator on betterbuilt.com](http://www.betterbuilt.com/machinekey/)
 		* 	[Machine key generator on developerfusion.com](https://www.developerfusion.com/tools/generatemachinekey/)
-=======
-    * Here are a couple of tools that can be used to generate machine keys:
-        * 	[Tool 1: http://www.betterbuilt.com/machinekey/](http://www.betterbuilt.com/machinekey/)
-        * 	[Tool 2: http://www.developerfusion.com/tools/generatemachinekey/](https://www.developerfusion.com/tools/generatemachinekey/)
->>>>>>> 13ce4bb9
 * You need to update your web.config accordingly, note that the validation/decryption types may be different for your environment depending on how you've generated your keys.
 * 	Umbraco offers the opportunity to auto generate a machine key during the installation steps so this may already exist
 
