<<<<<<< HEAD
# Checkbox List

`Returns: Comma Separated String`

Displays a list of preset values as a list of checkbox controls. The text saved is a comma separated string of text values.

NOTE: Unlike other property editors, the Prevalue IDs are not directly accessible in Razor

## Data Type Definition Example

![True/Checkbox List Definition](images/wip.png)

## Content Example 

![Checkbox List Example](images/wip.png)

## MVC View Example

### Typed

	@{
	  if (Model.Content.HasValue("superHeros")){                                                     
	       <ul>                                                        
	      @foreach(var item in Model.Content.GetPropertyValue<string>("superHeros").Split(',')) { 
	        <li>@item</li>
	      }
	    </ul>                                                                                       
	  }
	}

### Dynamic (Obsolete)

See [Common pitfalls](https://our.umbraco.com/documentation/reference/Common-Pitfalls/#dynamics) for more information about why the dynamic approach is obsolete.

	@{
	    if (CurrentPage.HasValue("superHeros"))
	    {
	        <ul>
	            @foreach (var item in CurrentPage.superHeros.Split(','))
	            {
	                <li>@item</li>
	            }
	        </ul>
	    }
	}
    
=======
# Checkbox List

`Returns: Comma Separated String`

Displays a list of preset values as a list of checkbox controls. The text saved is a comma separated string of text values.

*NOTE: Unlike other property editors, the Prevalue IDs are not directly accessible in Razor*

## Data Type Definition Example

![True/Checkbox List Definition](images/checkbox-list/checkbox-list-setup.png)

## Content Example

![Checkbox List Example](images/checkbox-list/checkbox-list-content.png)

## MVC View Example

### Typed

	@{
	  if (Model.Content.HasValue("superHeros")){
	       <ul>
	      @foreach(var item in Model.Content.GetPropertyValue<string>("superHeros").Split(',')) {
	        <li>@item</li>
	      }
	    </ul>
	  }
	}

### Dynamic (Obsolete)

See [Common pitfalls](https://our.umbraco.org/documentation/reference/Common-Pitfalls/#dynamics) for more information about why the dynamic approach is obsolete.

	@{
	    if (CurrentPage.HasValue("superHeros"))
	    {
	        <ul>
	            @foreach (var item in CurrentPage.superHeros.Split(','))
	            {
	                <li>@item</li>
	            }
	        </ul>
	    }
	}
>>>>>>> 6424ee2e
<|MERGE_RESOLUTION|>--- conflicted
+++ resolved
@@ -1,94 +1,46 @@
-<<<<<<< HEAD
-# Checkbox List
-
-`Returns: Comma Separated String`
-
-Displays a list of preset values as a list of checkbox controls. The text saved is a comma separated string of text values.
-
-NOTE: Unlike other property editors, the Prevalue IDs are not directly accessible in Razor
-
-## Data Type Definition Example
-
-![True/Checkbox List Definition](images/wip.png)
-
-## Content Example 
-
-![Checkbox List Example](images/wip.png)
-
-## MVC View Example
-
-### Typed
-
-	@{
-	  if (Model.Content.HasValue("superHeros")){                                                     
-	       <ul>                                                        
-	      @foreach(var item in Model.Content.GetPropertyValue<string>("superHeros").Split(',')) { 
-	        <li>@item</li>
-	      }
-	    </ul>                                                                                       
-	  }
-	}
-
-### Dynamic (Obsolete)
-
-See [Common pitfalls](https://our.umbraco.com/documentation/reference/Common-Pitfalls/#dynamics) for more information about why the dynamic approach is obsolete.
-
-	@{
-	    if (CurrentPage.HasValue("superHeros"))
-	    {
-	        <ul>
-	            @foreach (var item in CurrentPage.superHeros.Split(','))
-	            {
-	                <li>@item</li>
-	            }
-	        </ul>
-	    }
-	}
-    
-=======
-# Checkbox List
-
-`Returns: Comma Separated String`
-
-Displays a list of preset values as a list of checkbox controls. The text saved is a comma separated string of text values.
-
-*NOTE: Unlike other property editors, the Prevalue IDs are not directly accessible in Razor*
-
-## Data Type Definition Example
-
-![True/Checkbox List Definition](images/checkbox-list/checkbox-list-setup.png)
-
-## Content Example
-
-![Checkbox List Example](images/checkbox-list/checkbox-list-content.png)
-
-## MVC View Example
-
-### Typed
-
-	@{
-	  if (Model.Content.HasValue("superHeros")){
-	       <ul>
-	      @foreach(var item in Model.Content.GetPropertyValue<string>("superHeros").Split(',')) {
-	        <li>@item</li>
-	      }
-	    </ul>
-	  }
-	}
-
-### Dynamic (Obsolete)
-
-See [Common pitfalls](https://our.umbraco.org/documentation/reference/Common-Pitfalls/#dynamics) for more information about why the dynamic approach is obsolete.
-
-	@{
-	    if (CurrentPage.HasValue("superHeros"))
-	    {
-	        <ul>
-	            @foreach (var item in CurrentPage.superHeros.Split(','))
-	            {
-	                <li>@item</li>
-	            }
-	        </ul>
-	    }
-	}
->>>>>>> 6424ee2e
+# Checkbox List
+
+`Returns: Comma Separated String`
+
+Displays a list of preset values as a list of checkbox controls. The text saved is a comma separated string of text values.
+
+*NOTE: Unlike other property editors, the Prevalue IDs are not directly accessible in Razor*
+
+## Data Type Definition Example
+
+![True/Checkbox List Definition](images/checkbox-list/checkbox-list-setup.png)
+
+## Content Example
+
+![Checkbox List Example](images/checkbox-list/checkbox-list-content.png)
+
+## MVC View Example
+
+### Typed
+
+	@{
+	  if (Model.Content.HasValue("superHeros")){
+	       <ul>
+	      @foreach(var item in Model.Content.GetPropertyValue<string>("superHeros").Split(',')) {
+	        <li>@item</li>
+	      }
+	    </ul>
+	  }
+	}
+
+### Dynamic (Obsolete)
+
+See [Common pitfalls](https://our.umbraco.com/documentation/reference/Common-Pitfalls/#dynamics) for more information about why the dynamic approach is obsolete.
+
+	@{
+	    if (CurrentPage.HasValue("superHeros"))
+	    {
+	        <ul>
+	            @foreach (var item in CurrentPage.superHeros.Split(','))
+	            {
+	                <li>@item</li>
+	            }
+	        </ul>
+	    }
+	}
+