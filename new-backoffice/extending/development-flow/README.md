---
description: Learn about the recommended development environment to extend Umbraco.
---

# Setup Your Development Environment

{% hint style="warning" %}
This page is a work in progress. It will be updated as the software evolves.
{% endhint %}

## Required Software

Make sure you have the following installed on your machine:

-   **.NET 8**
-   **Node.js 18.16**

{% hint style="info" %}
Tip: use nvm (Node Version Manager for [Windows](https://github.com/coreybutler/nvm-windows) or [Mac/Linux](https://github.com/nvm-sh/nvm)
{% endhint %}

## Package Setup

### App_Plugins

Extensions will go into a folder called `App_Plugins`. If you don't have this folder, you can create it at the root of your Umbraco project.

### Dependencies

Install the NPM package called @umbraco-cms/backoffice by running the command `npm install -D @umbraco-cms/backoffice@14.0.0--preview003`. This will install the relevant packages used for IntelliSense and TypeScript definitions in your IDE. The `--preview003` is the version of the package, which will change as new versions are released.

<<<<<<< HEAD
If you are working with a prerelease of Umbraco, make sure to use the [MyGet registry](https://www.myget.org/feed/umbracoprereleases/package/npm/@umbraco-cms/backoffice) to find the proper version. For example, this command will give you the typings for version `14.0.0--preview003`:
=======
{% hint style="info" %}
The `--preview003` is required to install the correct version of the package. You have to specify the specific version. Otherwise you will get the latest version of the package, which may not be compatible with the version of Umbraco you are using.
{% endhint %}
>>>>>>> fc0c1f83

It is important that this namespace is ignored in your bundler. If you are using Vite, you can add the following to your `vite.config.ts` file:

```ts
import { defineConfig } from "vite";

export default defineConfig({
    build: {
        rollupOptions: {
            external: [/^@umbraco/],
        },
    },
});
```
<<<<<<< HEAD
npm install -D --registry https://www.myget.org/F/umbracoprereleases/npm @umbraco-cms/backoffice@14.0.0--preview003
```
=======

This ensures that the Umbraco Backoffice package is not bundled with your package.
>>>>>>> fc0c1f83

## Visual Studio Code

If you're using Visual Studio Code you can install the extension [Lit-Plugin](https://marketplace.visualstudio.com/items?itemName=runem.lit-plugin) to get intellisense for Lit Elements and Umbraco UI Library Components.<|MERGE_RESOLUTION|>--- conflicted
+++ resolved
@@ -29,13 +29,9 @@
 
 Install the NPM package called @umbraco-cms/backoffice by running the command `npm install -D @umbraco-cms/backoffice@14.0.0--preview003`. This will install the relevant packages used for IntelliSense and TypeScript definitions in your IDE. The `--preview003` is the version of the package, which will change as new versions are released.
 
-<<<<<<< HEAD
-If you are working with a prerelease of Umbraco, make sure to use the [MyGet registry](https://www.myget.org/feed/umbracoprereleases/package/npm/@umbraco-cms/backoffice) to find the proper version. For example, this command will give you the typings for version `14.0.0--preview003`:
-=======
 {% hint style="info" %}
 The `--preview003` is required to install the correct version of the package. You have to specify the specific version. Otherwise you will get the latest version of the package, which may not be compatible with the version of Umbraco you are using.
 {% endhint %}
->>>>>>> fc0c1f83
 
 It is important that this namespace is ignored in your bundler. If you are using Vite, you can add the following to your `vite.config.ts` file:
 
@@ -50,13 +46,8 @@
     },
 });
 ```
-<<<<<<< HEAD
-npm install -D --registry https://www.myget.org/F/umbracoprereleases/npm @umbraco-cms/backoffice@14.0.0--preview003
-```
-=======
 
 This ensures that the Umbraco Backoffice package is not bundled with your package.
->>>>>>> fc0c1f83
 
 ## Visual Studio Code
 
