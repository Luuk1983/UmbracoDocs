---
meta.Title: "Umbraco .Net Core Updates"
meta.Description: "Updates and information related to the upcoming release of Umbraco .Net Core."
---

# Umbraco .NET Core

:::note
This article is intended for keeping an overview of all the information, official as well as unofficial, currently available on the upcoming release of Umbraco .Net Core.

Are you aware of some information about Umbraco .Net Core that isn't already added to this list?
Please feel free to submit a Pull Request by using the **Edit this page** button at the top of this article.
:::

In this article you will find detailed instructions on [how to try out and test the current alpha version of Umbraco .Net Core](#umbraco-net-core-alpha). You will also find a list of relevant links to official as well as unofficial resources on the upcoming release.

## Umbraco 9 Documentation

We have started verifying the current documentation against Umbraco 9.

You can find a complete list of all updated articles on the [Umbraco 9 Articles](Umbraco9Articles.md) page.

## News and updates from Umbraco HQ

In this section you will find links to news and updates from the .Net Core team at Umbraco HQ, as well as from the UniCore community team.

### Blog posts

* [Alpha 4 release of Umbraco on .NET Core](https://umbraco.com/blog/alpha-4-release-of-umbraco-on-net-core/)
* [Alpha 3 release of Umbraco on .NET Core](https://umbraco.com/blog/alpha-3-release-of-umbraco-on-net-core/)
* [Status of migration to .NET Core, December 2020](https://umbraco.com/blog/status-of-migration-to-net-core-december-2020/)
* [.NET Core Alpha release](https://umbraco.com/blog/net-core-alpha-release/)
* [.NET Core in the Unicorner](https://umbraco.com/blog/the-unicorner-returns-net-core-alpha-release/)
* [Automated testing in Umbraco](https://umbraco.com/blog/automated-testing-in-umbraco/)
* [Status of migrating to .NET Core](https://umbraco.com/blog/status-of-migration-to-net-core/)
* [Unicore team visit at Umbraco HQ](https://umbraco.com/blog/unicore-team-visit-at-umbraco-hq/)
* [The Unicore Team](https://umbraco.com/blog/the-unicore-team/)

### Other resources

* [The Umbraco Roadmap](https://umbraco.com/products/roadmap/)
* [Community: The UniCore team](https://our.umbraco.com/get-involved/the-unicore-team/)
* [Overview of Project Unicore/Migrating Umbraco CMS to .NET Core](https://umbraco.com/products/umbraco-cms/migrating-umbraco-to-net-core/)

## Community resources

In this section you will find a list of Umbraco .Net Core resources provided by the Umbraco Community.

### Community blog posts

* [Umbraco Package Migration to .NET Core (blog post series)](https://www.andybutland.dev/2021/03/umbraco-package-migration-to-net-core.html)
* [Running Umbraco on a Raspberry Pi or How I Stopped Worrying and Learned to Love Linux](https://skrift.io/issues/running-umbraco-on-a-raspberry-pi-or-how-i-stopped-worrying-and-learned-to-love-linux/)
* [Demystifying config in Umbraco .NET Core](https://24days.in/umbraco-cms/2020/umbraco-dotnet-core-config/)
* [Rick Butterfield: Umbraco Unicore first impressions](https://rickbutterfield.com/blog/umbraco-unicore-impressions)
* [Greystate: Trying Out the .NET Core Umbraco Alpha Release](https://greystate.dk/log/2020/09/04/umbraco-net-core-alpha/)

### Other

* [Configuring Umbraco on .NET Core - JSON Schema](https://www.youtube.com/watch?v=EJw7dfq5_Jc)
* [Adrian Ochmann: Umbraco (.NET Core) Docker Example](https://github.com/thecogworks/umbraco-core-docker-example)
* [Youtube: umbraCoffee #141 - Unicore Alpha](https://www.youtube.com/watch?v=-ceCJZ9Tus0&ab_channel=umbraCoffee)
* [Youtube: umbraCoffee #110 - Meet the Unicore team](https://www.youtube.com/watch?v=55xAuUxkpUo&ab_channel=umbraCoffee)
* [Umbraco Community: Unicore Team update](https://www.youtube.com/watch?v=0WmP3Xdq9dU)

## Umbraco .NET Core Beta

As of September 3rd 2020 it is possible to try out and test the latest alpha release of Umbraco .Net Core.

Since April 28th 2021, the first beta release has been available.

More details on the alpha can be found in [the alpha release blog post](https://umbraco.com/blog/net-core-alpha-release/).

:::warning
As this is an **beta release**, bugs and minor issues are to be expected.

You can find a list of known issues [on this page](#known-issues-and-mising-parts-in-current-beta-release)

Found a bug that isn't already reported? Please report it on the [GitHub tracker](https://github.com/umbraco/Umbraco-CMS/issues/new?labels=project%2Fnet-core&template=3_BugNetCore.md&title=NetCore%3A%20%7BIssue%20Title%7D) with a title prefixed with “NetCore:”.
:::

To get started, follow the steps outlined below.

<<<<<<< HEAD
### Known issues and mising parts in current Beta release
=======
### Known issues and mising parts in current Alpha release

>>>>>>> ed7a88f7
* Restarts during install
  * When the Umbraco solution is installed, a restart is required. Right now we need to use IIS/IIS express to handle the next request and start the process again. Sometimes this fails and you need to start the process again.
* Mac/Linux + Examine/Lucene issue as that assembly still is built for .NET Framework.

### Prerequisites

* [.Net 5 SDK](https://dotnet.microsoft.com/download)
* SQL connection string (MS SQL Server/Azure), unless you want to install using SQL CE (Compact Edition)

### Steps to install the Umbraco `dotnet new` template

1. Use a command prompt of your choice to insert this custom NuGet feed:

    ```none
    dotnet nuget add source "https://www.myget.org/F/umbracoprereleases/api/v3/index.json" -n "Umbraco Prereleases"
    ```

1. Install the new Umbraco dotnet template:

    ```none
    dotnet new -i Umbraco.Templates::9.0.0-beta001
    ```

### Steps to update the template from earlier alpha versions

If you have already installed the Umbraco `dotnet new` template, you will need ensure it is up-to-date

1. Use a command prompt of your choice to update the `dotnet new` templates

    ```none
    dotnet new -i Umbraco.Templates::9.0.0-beta001
    ```

### Steps to create an Umbraco solution using the `dotnet new` template

1. Create a new empty Umbraco solution using MS SQL Azure/Server:

    ```none
    dotnet new umbraco -n MyCustomUmbracoSolution
    ```

    Or if you prefer to using SQL CE:

    ```none
    dotnet new umbraco -n MyCustomUmbracoSolution -ce
    ```

You will now have a new project with the name `MyCustomUmbracoSolution`, or whichever name you chose.

The new project can be opened and run using your favorite IDE or you can continue to use the CLI commands.

### Steps to build and run

The following steps, will continue using CLI based on the steps above.

1. Navigate to the newly created project folder:

    ```none
    cd MyCustomUmbracoSolution
    ```

2. Build and run the new Umbraco .Net Core project:

    ```none
    dotnet build
    dotnet run
    ```

The project is now running on the [Kestrel server](https://docs.microsoft.com/en-us/aspnet/core/fundamentals/servers/?view=aspnetcore-5.0&tabs=windows#kestrel) and is available on the default ports: http://localhost:5000 and https://localhost:5001.

The next step is to run through the Umbraco CMS installation. If you chose to use MS SQL Server/Azure you will need to add your connection string during this setup process.

Once the installation process is complete you might need to **manually restart the application** in order to start the application again and get access to the Umbraco backoffice.

## Umbraco 9 Nightly Builds

To get the latest nightly builds - the latest version of the Umbraco dotnet template, you will need to add another NuGet source.

1. Use a command prompt of your choice to insert this custom NuGet feed:

```none
dotnet nuget add source "https://www.myget.org/F/umbraconightly/api/v3/index.json" -n "Umbraco Nightly"
```

2. Install the new Umbraco dotnet template

    ```none
    dotnet new -i Umbraco.Templates::9.0.0-*
    ```

In order to get the latest template from the new source, you will need to use a wildcard symbol like shown above.

Now you can continue in the same way as if you were using the [beta version](#steps-to-install-the-umbraco-dotnet-new-template)

## Package development

Since Alpha 4, we have added a new template to in `Umbraco.Templates` package which is targeting packages.

To use the new template write:

```none
dotnet new umbracopackage -n MyCustomUmbracoPackage
```

This generates an empty package with an empty `package.manifest`. But more importantly it also contains a `build/MyCustomUmbracoPackage.targets` file.

This file will be included in the NuGet package when using `dotnet pack`.

The file contains an `msbuild` target that is executed on build when a project has a dependency to this package. It copies the `app_plugin` folder into the project. This is required for having Umbraco packages as NuGet packages.

Furthermore, we introduced a new flag on the regular `dotnet new umbraco` template. You can now write:

```none
dotnet new umbraco -n MyCustomUmbracoSolution -p MyCustomUmbracoPackage
```

This new `-p` indicates that the solution is a test-site of the package `MyCustomUmbracoPackage`. It will add a project dependency to `MyCustomUmbracoPackage` and import the target file from that project. So when you build the new solution, it will also copy the `App_Plugins` folder from the package project into the solution. In the same way, as if it was a NuGet reference.

### Full example

The following shot example shows how to use the templates in combination

```none
dotnet new umbracopackage -n MyCustomUmbracoPackage
dotnet new umbraco -n MyCustomUmbracoPackage.Testsite -p MyCustomUmbracoPackage
cd MyCustomUmbracoPackage.Testsite
dotnet build
```


### Changes between alpha 4 and beta 1

See tickets  tagged on [Github](https://github.com/umbraco/Umbraco-CMS/pulls?q=is%3Apr+is%3Aclosed+label%3Arelease%2Fnetcore-beta001) for a full overview.

#### Summary
- Members
  - Members are updated to ASP.NET Core Identity
  - Member passwords are rolled to a stronger hashing algorithm on member login
  - Members have stored a security stamp
  - Public Access Restrictions is updated to use the new member implementation
- Events
  - The remaining events are migrated to the new notification pattern
  - Added TreeAlias to tree notifications.
- Other
  - IUmbracoMapper should be injected instead of UmbracoMapper
  - Features and optimizations from Umbraco 8.13 
- Bugfixes
  - Fix for Can't enable AppData mode for models builder in Alpha4
  - Fix warning logged regarding Antiforgery tokens
  - Fix for problem with models builder and nested content
  - Fix for ContentCacheRefresherNotification is dispatching every 10 seconds FileSystem changes??<|MERGE_RESOLUTION|>--- conflicted
+++ resolved
@@ -80,12 +80,7 @@
 
 To get started, follow the steps outlined below.
 
-<<<<<<< HEAD
 ### Known issues and mising parts in current Beta release
-=======
-### Known issues and mising parts in current Alpha release
-
->>>>>>> ed7a88f7
 * Restarts during install
   * When the Umbraco solution is installed, a restart is required. Right now we need to use IIS/IIS express to handle the next request and start the process again. Sometimes this fails and you need to start the process again.
 * Mac/Linux + Examine/Lucene issue as that assembly still is built for .NET Framework.
