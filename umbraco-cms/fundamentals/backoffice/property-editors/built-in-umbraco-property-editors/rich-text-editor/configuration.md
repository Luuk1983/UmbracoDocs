# Rich Text Editor Configuration

The Rich Text Editor (RTE) in Umbraco can be configured in many different ways, and you have full control over which options you want to give you content editors.

In this article you can learn about the various ways you can configure the RTE.

## Toolbar

You have full control over which options should be available on the RTE.

<<<<<<< HEAD
![Toolbar: All options enabled](../../built-in-property-editors/rich-text-editor/images/toolbar-full-11.png)
=======
![Toolbar: All options enabled](../../built-in-property-editors/rich-text-editor/images/toolbar-all-options.png)
>>>>>>> f08c0c30

In the examble above, all 34 options have been enabled. The options include copy/paste buttons, font styles like bold and italics, bullet lists and options to embed videos and insert images.

## Stylesheets

It is possible to define specific styles that can be used when editing content using the RTE. You can use as many of these styles with the RTE as you want.

The RTE styles are defined in CSS files which can be created in the **Settings** section. Read the [RTE Styles](rte-styles.md) article to learn more about this feature.

## Dimensions

Define `height` and `width` of the editor displayed in the content section.

## Maximum size for inserted images

Define the maximum size for images added through the Rich Text Editor.

If inserted images are larger than the dimensions defined here, the images will be resized automatically.

## Mode

The Rich Text Editor comes in three different modes: Classic, Inline and Distraction Free.

### Classic

The default mode, which displays the toolbar in the top.

<<<<<<< HEAD
![RTE Mode: Classic](../../built-in-property-editors/rich-text-editor/images/rte-mode-classic-11.png)
=======
    ![RTE Mode: Classic](../../built-in-property-editors/rich-text-editor/images/rte-mode-classic-new.png)
*   Distraction Free
>>>>>>> f08c0c30

### Inline

![Rich Text Editor Inline mode](../../built-in-property-editors/rich-text-editor/images/inline-mode.png)

### Distraction Free

In this mode the toolbar is hidden, and only shows up when content in the editor is highlighted.

![RTE Mode: Distraction Free](../../built-in-property-editors/rich-text-editor/images/rte-mode-distractionfree.png)

## Overlay Size

Select the width of the link picker overlay. The overlay size comes in three sizes: Small, Medium, and Large.

## Hide Label

When this option is checked the label and description for the RTE property will be hidden.

## Ignore User Start Nodes

Some of the backoffice users might be restricted to a specific part of the content tree. When the "Ignore User Start Nodes" is checked, the users can pick any piece of content from the content tree, when adding internal links through the RTE.

## Image Upload Folder

Images added through the RTE is by default added to the root of the Media library.

Sometimes you might want to add the images to a specific folder. This folder can be configured using the "Image Upload Folder" setting.<|MERGE_RESOLUTION|>--- conflicted
+++ resolved
@@ -8,11 +8,7 @@
 
 You have full control over which options should be available on the RTE.
 
-<<<<<<< HEAD
-![Toolbar: All options enabled](../../built-in-property-editors/rich-text-editor/images/toolbar-full-11.png)
-=======
-![Toolbar: All options enabled](../../built-in-property-editors/rich-text-editor/images/toolbar-all-options.png)
->>>>>>> f08c0c30
+![Toolbar: All options enabled](../../built-in-property-editors/rich-text-editor/images/toolbar-full-11.png
 
 In the examble above, all 34 options have been enabled. The options include copy/paste buttons, font styles like bold and italics, bullet lists and options to embed videos and insert images.
 
@@ -40,12 +36,7 @@
 
 The default mode, which displays the toolbar in the top.
 
-<<<<<<< HEAD
 ![RTE Mode: Classic](../../built-in-property-editors/rich-text-editor/images/rte-mode-classic-11.png)
-=======
-    ![RTE Mode: Classic](../../built-in-property-editors/rich-text-editor/images/rte-mode-classic-new.png)
-*   Distraction Free
->>>>>>> f08c0c30
 
 ### Inline
 
