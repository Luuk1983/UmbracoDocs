# Sending Allowed Children Notification

The `SendingAllowedChildrenNotification` enables you to manipulate the Document Types that will be shown in the create menu when adding new content in the backoffice.

## Usage

With the example below we can ensure that a Document Type cannot be selected if the type already exists in the Content tree.

```csharp
using System.Web;
using Umbraco.Cms.Core.Events;
using Umbraco.Cms.Core.Notifications;

namespace Umbraco.Docs.Samples.Web.Notifications;

public class SendingAllowedChildrenNotificationHandler : INotificationHandler<SendingAllowedChildrenNotification>
{
    public void Handle(SendingAllowedChildrenNotification notification)
    {
        const string contentIdKey = "contentId";

<<<<<<< HEAD
            // Try get the id from the content item in the backoffice
            var queryStringCollection = HttpUtility.ParseQueryString(notification.UmbracoContext.OriginalRequestUrl.Query);
=======
        // Try get the id from the content item in the backoffice 
        var queryStringCollection = HttpUtility.ParseQueryString(notification.UmbracoContext.OriginalRequestUrl.Query);
>>>>>>> 79369a04

        if (!queryStringCollection.ContainsKey(contentIdKey))
        {
            return;
        }

        var contentId = queryStringCollection[contentIdKey].TryConvertTo<int>().ResultOr(-1);

        if (contentId == -1)
        {
            return;
        }

        var content = notification.UmbracoContext.Content?.GetById(true, contentId);

        if (content is null)
        {
            return;
        }

        // Allowed children as configured in the backoffice
        var allowedChildren = notification.Children.ToList();

        if (content.ChildrenForAllCultures is not null)
        {
            // Get all children of current page
            var childNodes = content.ChildrenForAllCultures.ToList();

            // If there is a Settings page already created, then don't allow it anymore
            // You can also use the ModelTypeAlias property from your PublishedModel for comparison,
            // like Settings.ModelTypeAlias if you have set models builder to generate SourceCode models
            if (childNodes.Any(x => x.ContentType.Alias == "settings"))
            {
                allowedChildren.RemoveAll(x => x.Alias == "settings");
            }
        }

        // Update the allowed children
        notification.Children = allowedChildren;
    }
}
```

You also need to register this notification handler. You can achieve this by updating the `Startup` class like:

```csharp
builder.CreateUmbracoBuilder()
    .AddBackOffice()
    .AddWebsite()
    .AddDeliveryApi()
    .AddComposers()
    .AddNotificationHandler<SendingAllowedChildrenNotification, SendingAllowedChildrenNotificationHandler>()
    .Build();
```

{% hint style="info" %}
For more information about registering notifications read the [Registering notification handlers](./) article.
{% endhint %}<|MERGE_RESOLUTION|>--- conflicted
+++ resolved
@@ -19,13 +19,8 @@
     {
         const string contentIdKey = "contentId";
 
-<<<<<<< HEAD
             // Try get the id from the content item in the backoffice
             var queryStringCollection = HttpUtility.ParseQueryString(notification.UmbracoContext.OriginalRequestUrl.Query);
-=======
-        // Try get the id from the content item in the backoffice 
-        var queryStringCollection = HttpUtility.ParseQueryString(notification.UmbracoContext.OriginalRequestUrl.Query);
->>>>>>> 79369a04
 
         if (!queryStringCollection.ContainsKey(contentIdKey))
         {
