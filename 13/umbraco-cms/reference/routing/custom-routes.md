--- conflicted
+++ resolved
@@ -68,7 +68,6 @@
 
 public class ShopController : UmbracoPageController, IVirtualPageController
 {
-<<<<<<< HEAD
     public class ShopController : UmbracoPageController, IVirtualPageController
     {
         public ShopController(
@@ -80,16 +79,6 @@
         public IPublishedContent FindContent(ActionExecutingContext actionExecutingContext)
         { }
     }
-=======
-    public ShopController(
-        ILogger<UmbracoPageController> logger,
-        ICompositeViewEngine compositeViewEngine)
-        : base(logger, compositeViewEngine)
-    { }
-    
-    public IPublishedContent FindContent(ActionExecutingContext actionExecutingContext)
-    { }
->>>>>>> 79369a04
 }
 ```
 
