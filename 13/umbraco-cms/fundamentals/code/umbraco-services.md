# Service APIs

_Whenever you need to modify an entity that Umbraco stores in the database, there are service APIs available to help you. This means that you can create, update and delete any of the core Umbraco entities directly from your custom code._

## Accessing the Umbraco services

Services are typically defined using interfaces. Umbraco has them in the `Umbraco.Cms.Core.Services` namespace, while the specific implementations can be found under the `Umbraco.Cms.Core.Services.Implement` namespace. To use the service APIs you must first access them. Owing to the built-in dependency injection (DI) in ASP.NET Core, configured services are made available throughout Umbraco's codebase. This can be achieved via injecting the specific service you require - the service type or an interface.

### Access via a Controller

If you are accessing Umbraco services inside your own controller class, you can add the Umbraco services that you need as constructor parameters. An instance of every service will be provided at runtime from the service container. By saving each one to a local field, you can make use of them within the scope of your class:

```csharp
public class CustomController
{
    private readonly IContentService _contentService;


    public ContentController(IContentService contentService)
    {
        _contentService = contentService;
    }


    public ActionResult PerformAction()
    {
        var someContent = _contentService.GetById(1234);
    }
}
```

### Access via a Razor View Template

Inside a Razor View template, you can make use of a service injection into a view using the `@inject` directive. It works similarly to adding a property to the view, and populating the property using DI:

```csharp
@using Umbraco.Cms.Core.Services
@inherits Umbraco.Cms.Web.Common.Views.UmbracoViewPage
@inject IPublicAccessService PublicAccessService
@{
    Layout = "master.cshtml";
    bool isPageProtected = PublicAccessService.IsProtected(Model.Path);
}
@if (isPageProtected)
{
    <h1>Secret Page - shhshshsh!</h1>
}
```

### Access in a Custom Class via dependency injection

If we wish to subscribe to notifications on one of the services, we'd create a Composer C# class, where you will add a custom `NotificationHandler`. In this custom `NotificationHandler` we would inject the service we need into the public constructor of the class and Umbraco's. The underlying dependency injection framework will do the rest.

In this example we will wire up to the ContentService 'Saved' event. We will create a new folder in the Media section whenever a new LandingPage is created in the content section to store associated media. Therefore we will need the MediaService available to create the new folder.

```csharp
public class CustomComposer : IComposer
{
    public void Compose(IUmbracoBuilder builder)
    {
        builder.AddNotificationHandler<ContentSavedNotification, CustomNotificationHandler>();
    }
}
```

```csharp
using System.Linq;
using Umbraco.Cms.Core;
using Umbraco.Cms.Core.Events;
using Umbraco.Cms.Core.Models;
using Umbraco.Cms.Core.Notifications;
using Umbraco.Cms.Core.Services;

namespace Umbraco.Cms.Core.Events;

public class CustomNotificationHandler : INotificationHandler<ContentSavedNotification>
{
    // access to the MediaService by injection
    private readonly IMediaService _mediaService;
    private readonly IRuntimeState _runtimeState;

    public CustomNotificationHandler(IMediaService mediaService, IRuntimeState runtimeState)
    {
        _mediaService = mediaService;
        _runtimeState = runtimeState;
    }

    public void Handle(ContentSavedNotification notification)
    {
        if (_runtimeState.Level != RuntimeLevel.Run)
        {
            return;
        }

        foreach (var contentItem in notification.SavedEntities)
        {
            // if this is a new landing page create a folder for associated media in the media section
            if (contentItem.ContentType.Alias == "landingPage")
            {
                // we have injected in the mediaService in the constructor for the component see above.
                bool hasExistingFolder = _mediaService.GetByLevel(1).Any(f => f.Name == contentItem.Name);
                if (!hasExistingFolder)
                {
                    // let's create one (-1 indicates the root of the media section)
                    IMedia newFolder = _mediaService.CreateMedia(contentItem.Name, -1, "Folder");
                    _mediaService.Save(newFolder);
                }
            }
        }
    }
}
```

#### Custom Class example

When you're creating your own class, in order to make use of the dependency injection framework, you need register the `ICustomNewsArticleService` service with the type `CustomNewsArticleService`. The `AddScoped()` method registers the service with the lifetime of a single request.

There are different ways that you can achieve the same outcome:

Register directly into the **Program.cs** class.

```csharp

<<<<<<< HEAD
builder.CreateUmbracoBuilder()
    .AddBackOffice()
    .AddWebsite()
    .AddDeliveryApi()
    .AddComposers()
    .Build();

builder.Services.AddScoped<ICustomNewsArticleService, CustomNewsArticleService>();
=======
namespace DefaultNamespace;

public class Startup
{
    public void ConfigureServices(IServiceCollection services)
    {   
        services.AddScoped<ICustomNewsArticleService, CustomNewsArticleService>();
    }
}
>>>>>>> 79369a04
```

Another approach is to create an extension method to `IUmbracoBuilder` and add it to the startup pipeline.

```csharp
using Microsoft.Extensions.DependencyInjection;
using Umbraco.Cms.Core.DependencyInjection;

namespace DefaultNamespace;

public static class UmbracoBuilderServiceExtensions
{
    public static IUmbracoBuilder AddCustomServices(this IUmbracoBuilder builder)
    {
<<<<<<< HEAD
        public static IUmbracoBuilder AddCustomServices(this IUmbracoBuilder builder)
        {
            builder.Services.AddScoped<ICustomNewsArticleService, CustomNewsArticleService>();

            return builder;
        }
=======
        builder.Services.AddScoped<ICustomNewsArticleService, CustomNewsArticleService>();
        
        return builder;
>>>>>>> 79369a04
    }
}
```

```csharp
<<<<<<< HEAD
builder.CreateUmbracoBuilder()
    .AddBackOffice()
    .AddWebsite()
    .AddDeliveryApi()
    .AddComposers()
    .AddCustomServices()
    .Build();
=======
using System;
using Microsoft.AspNetCore.Hosting;
using Microsoft.Extensions.Configuration;
using Microsoft.Extensions.DependencyInjection;
using Umbraco.Cms.Core.DependencyInjection;
using Umbraco.Extensions;

namespace DefaultNamespace;

public class Startup
{
    public void ConfigureServices(IServiceCollection services)
    {
        services.AddUmbraco(_env, _config)
            .AddBackOffice()             
            .AddWebsite()
            .AddComposers()
            .AddCustomServices()
            .Build();
    }
}
>>>>>>> 79369a04
```

When creating Umbraco packages you don't have access to the Startup class, therefore it's recommended to use a `IComposer` instead. A Composer gives you access to the `IUmbracoBuilder`.

If you don't have access to the Startup class

```csharp
public class CustomComposer : IComposer
{
    public void Compose(IUmbracoBuilder builder)
    {
        builder.Services.AddScoped<ICustomNewsArticleService, CustomNewsArticleService>();
    }
}
```

Then your custom class eg. `CustomNewsArticleService` can take advantage of the same injection to access services eg:

```csharp
using System.Linq;
using Microsoft.Extensions.Logging;
using Umbraco.Cms.Core.Models.PublishedContent;
using Umbraco.Cms.Core.PublishedCache;
using Umbraco.Cms.Core.Services;
using Umbraco.Cms.Core.Web;

namespace Umbraco.Cms.Infrastructure.Services.Implement;

public class CustomNewsArticleService: ICustomNewsArticleService
{
    private readonly IMediaService _mediaService;
    private readonly ILogger<CustomNewsArticleService> _logger;
    private readonly IUmbracoContextFactory _contextFactory;

    public CustomNewsArticleService(ILogger<CustomNewsArticleService> logger, IUmbracoContextFactory contextFactory, IMediaService mediaService)
    {
        _logger = logger;
        _contextFactory = contextFactory;
        _mediaService = mediaService;
    }

    public void DoSomethingWithNewsArticles()
    {
        using (var contextReference = _contextFactory.EnsureUmbracoContext())
        {
            IPublishedContentCache contentCache = contextReference.UmbracoContext.Content;
            IPublishedContent newsSection = contentCache.GetAtRoot().FirstOrDefault().Children.FirstOrDefault(f => f.ContentType.Alias == "newsSection");
            if (newsSection == null)
            {
                _logger.LogDebug("News Section Not Found");
            }
        }
        // etc
    }
}
```

## Services available

There is full API coverage of all Umbraco core entities:

* [AuditService](../../reference/management/services/auditservice.md)
* [ConsentService](../../reference/management/services/consentservice.md)
* [ContentService](../../reference/management/services/contentservice/)
* [ContentTypeService](../../reference/management/services/contenttypeservice/)
* [DataTypeService](../../reference/management/services/datatypeservice.md)
* [EntityService](../../reference/management/services/entityservice.md)
* [FileService](../../reference/management/services/fileservice.md)
* [LocalizationService](../../reference/management/services/localizationservice/)
* [MacroService](../../reference/management/services/macroservice.md)
* [MediaService](../../reference/management/services/mediaservice.md)
* [MemberService](../../reference/management/services/memberservice.md)
* [MemberTypeService](../../reference/management/services/membertypeservice.md)
* [MemberGroupService](../../reference/management/services/membergroupservice.md)

### More information

* [Umbraco Services API reference](umbraco-services.md)
* [Umbraco Notifications reference](../../reference/notifications/)
* [Routes and controllers](../../reference/routing/)<|MERGE_RESOLUTION|>--- conflicted
+++ resolved
@@ -120,8 +120,6 @@
 Register directly into the **Program.cs** class.
 
 ```csharp
-
-<<<<<<< HEAD
 builder.CreateUmbracoBuilder()
     .AddBackOffice()
     .AddWebsite()
@@ -130,17 +128,6 @@
     .Build();
 
 builder.Services.AddScoped<ICustomNewsArticleService, CustomNewsArticleService>();
-=======
-namespace DefaultNamespace;
-
-public class Startup
-{
-    public void ConfigureServices(IServiceCollection services)
-    {   
-        services.AddScoped<ICustomNewsArticleService, CustomNewsArticleService>();
-    }
-}
->>>>>>> 79369a04
 ```
 
 Another approach is to create an extension method to `IUmbracoBuilder` and add it to the startup pipeline.
@@ -155,24 +142,17 @@
 {
     public static IUmbracoBuilder AddCustomServices(this IUmbracoBuilder builder)
     {
-<<<<<<< HEAD
         public static IUmbracoBuilder AddCustomServices(this IUmbracoBuilder builder)
         {
             builder.Services.AddScoped<ICustomNewsArticleService, CustomNewsArticleService>();
 
             return builder;
         }
-=======
-        builder.Services.AddScoped<ICustomNewsArticleService, CustomNewsArticleService>();
-        
-        return builder;
->>>>>>> 79369a04
-    }
-}
-```
-
-```csharp
-<<<<<<< HEAD
+    }
+}
+```
+
+```csharp
 builder.CreateUmbracoBuilder()
     .AddBackOffice()
     .AddWebsite()
@@ -180,29 +160,6 @@
     .AddComposers()
     .AddCustomServices()
     .Build();
-=======
-using System;
-using Microsoft.AspNetCore.Hosting;
-using Microsoft.Extensions.Configuration;
-using Microsoft.Extensions.DependencyInjection;
-using Umbraco.Cms.Core.DependencyInjection;
-using Umbraco.Extensions;
-
-namespace DefaultNamespace;
-
-public class Startup
-{
-    public void ConfigureServices(IServiceCollection services)
-    {
-        services.AddUmbraco(_env, _config)
-            .AddBackOffice()             
-            .AddWebsite()
-            .AddComposers()
-            .AddCustomServices()
-            .Build();
-    }
-}
->>>>>>> 79369a04
 ```
 
 When creating Umbraco packages you don't have access to the Startup class, therefore it's recommended to use a `IComposer` instead. A Composer gives you access to the `IUmbracoBuilder`.
