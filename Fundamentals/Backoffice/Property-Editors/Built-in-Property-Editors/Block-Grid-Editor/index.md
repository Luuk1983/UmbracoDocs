--- conflicted
+++ resolved
@@ -9,21 +9,15 @@
 
 `Returns: BlockGridModel`
 
-<<<<<<< HEAD
-**Block Grid** enables the editor to layout their content. The content is made of blocks, which can contain simple or very complex data.
+The **Block Grid** enables the editor to layout their content in the Umbraco backoffice. The content is made of blocks, which can contain simple or complex data.
 
 A Block takes full width with the default setup.
 There is two ways a Block can become smaller. When a Block is placed in a Area it will fit to the Areas width, or a Block can have one or more Column Span Options defined, A single Column Span Option will be used to define the Blocks width. With multiple options the Content Editor can scale the Block to fit one of these options.
 
-Additionally Blocks can span rows, this enables one Block to be placed next to a few rows containing other blocks.
+Additionally Blocks can be configured to span rows, this enables one Block to be placed next to a few rows containing other blocks.
 
 Blocks can nest other Blocks forming more complex or strict compositions. These compositions can be used as layout for other Blocks.
 To achieve nesting a Block must have one or more Areas defined. Each Area can contain one or more Blocks.
-=======
-The **Block Grid** enables the editor to layout their content in the Umbraco backoffice. The content is made of blocks, which can contain simple or complex data. By defining how many rows and columns the block spans, each Block gets a defined size. This will make them appear next to each other, together, or even in formations.
->>>>>>> 387b8977
-
-Additionally, Blocks can nest other Blocks forming more complex or strict compositions.
 
 The default provided layout mechanism is based on CSS Grids. This can be adjusted or replaced to achieve the right layout for your project.
 
