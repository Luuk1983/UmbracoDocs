# June 2025

## Key Takeaways
* **Hostname Monitoring** – Get notified when your hostnames do not behave as expected, directly from the Cloud Portal.
* **CI/CD v2 with target environment support** – You can now specify a development or flexible environment by name when deploying from pipelines.
<<<<<<< HEAD
* **Managing `DOTNET_ENVIRONMENT` environment variable** - You can now view and edit the `DOTNET_ENVIRONMENT` environment variable on Cloud Portal.
=======
* **Umbraco version 16** –  Umbraco version 16 is now available on Umbraco Cloud.
>>>>>>> 715076ef

## Hostname Monitoring
Hostname Monitoring is now available on Umbraco Cloud, giving you better visibility and control over your environment setup.

This feature automatically pings your hostnames from one of the supported regions and verifies that the response is as expected. If a hostname does not respond as expected, you will see it directly in the Cloud Portal. 
This helps you quickly identify and resolve issues that could affect your site’s availability.

## CI/CD v2 with target environment support
Version 2 of the Umbraco Cloud CI/CD feature introduces support for specifying which environment to deploy to. This makes it easier to set up automated deployments from pipelines to your Cloud environments.

Currently, target environments must be either the default development environment or a flexible environment. Deployment to the Live or Staging environments is not yet supported.

Learn more in the [CI/CD on Umbraco Cloud](https://docs.umbraco.com/umbraco-cloud/set-up/project-settings/umbraco-cicd) article.

<<<<<<< HEAD
## Managing `DOTNET_ENVIRONMENT` environment variable
It is now possible to view and edit the `DOTNET_ENVIRONMENT` variable on Cloud Portal. This can be done through navigating to the Advanced settings under the Configuration section.

This feature gives you more control over the configuration of your Umbraco Cloud environment. By specifying a custom `DOTNET_ENVIRONMENT` value, you can load different environment-specific settings per environment.
=======
## Umbraco version  16
You can now start new projects on Umbraco 16 or upgrade your existing projects to take advantage of the latest features and improvements.

Umbraco version 16 still runs on .NET 9, like Umbraco version 15.
>>>>>>> 715076ef
<|MERGE_RESOLUTION|>--- conflicted
+++ resolved
@@ -3,11 +3,8 @@
 ## Key Takeaways
 * **Hostname Monitoring** – Get notified when your hostnames do not behave as expected, directly from the Cloud Portal.
 * **CI/CD v2 with target environment support** – You can now specify a development or flexible environment by name when deploying from pipelines.
-<<<<<<< HEAD
+* **Umbraco version 16** –  Umbraco version 16 is now available on Umbraco Cloud.
 * **Managing `DOTNET_ENVIRONMENT` environment variable** - You can now view and edit the `DOTNET_ENVIRONMENT` environment variable on Cloud Portal.
-=======
-* **Umbraco version 16** –  Umbraco version 16 is now available on Umbraco Cloud.
->>>>>>> 715076ef
 
 ## Hostname Monitoring
 Hostname Monitoring is now available on Umbraco Cloud, giving you better visibility and control over your environment setup.
@@ -22,14 +19,12 @@
 
 Learn more in the [CI/CD on Umbraco Cloud](https://docs.umbraco.com/umbraco-cloud/set-up/project-settings/umbraco-cicd) article.
 
-<<<<<<< HEAD
-## Managing `DOTNET_ENVIRONMENT` environment variable
-It is now possible to view and edit the `DOTNET_ENVIRONMENT` variable on Cloud Portal. This can be done through navigating to the Advanced settings under the Configuration section.
-
-This feature gives you more control over the configuration of your Umbraco Cloud environment. By specifying a custom `DOTNET_ENVIRONMENT` value, you can load different environment-specific settings per environment.
-=======
 ## Umbraco version  16
 You can now start new projects on Umbraco 16 or upgrade your existing projects to take advantage of the latest features and improvements.
 
 Umbraco version 16 still runs on .NET 9, like Umbraco version 15.
->>>>>>> 715076ef
+
+## Managing `DOTNET_ENVIRONMENT` environment variable
+It is now possible to view and edit the `DOTNET_ENVIRONMENT` variable on Cloud Portal. This can be done through navigating to the Advanced settings under the Configuration section.
+
+This feature gives you more control over the configuration of your Umbraco Cloud environment. By specifying a custom `DOTNET_ENVIRONMENT` value, you can load different environment-specific settings per environment.