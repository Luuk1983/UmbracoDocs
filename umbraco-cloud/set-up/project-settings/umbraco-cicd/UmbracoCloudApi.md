--- conflicted
+++ resolved
@@ -290,11 +290,7 @@
 - `Includenulldeployments` : **OPTIONAL** boolean, defaults to true
 - `TargetEnvironmentAlias` **OPTIONAL** Will query only for deployments to a specific environment. 
 
-<<<<<<< HEAD
-The "skip" and "take" parameters, while optional, are always required to be used together.
-=======
 The `skip` and `take` parameters, while optional, are always required to be used together.
->>>>>>> fb9358cb
 
 With `includenulldeployments` set to true, you will get all completed deployments, including those that did not create any new changes in the cloud repository.
 
