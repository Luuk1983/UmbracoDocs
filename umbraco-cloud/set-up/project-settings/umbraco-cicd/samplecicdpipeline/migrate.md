# Migrate from version 1 to version 2

The original flow has been improved based on the feedback received from users of the feature.

This article covers how to migrate from version 1 samples to version 2. 

{% hint style="info" %}
Be advised that both scripts and pipeline files have changes.

Familiarize yourself with the new samples.

If you customized the flow or the version 1 scripts, take extra care to incorporate your changes. 
{% endhint %}

You can keep using the old endpoints and samples, but you will miss out on the enhancements. There are currently no plans to deprecate the version 1 endpoints.

## What has changed?

The biggest enhancement is the ability to target different environments. You can now target the flexible and the leftmost mainline environment.

The new endpoints are created to accommodate this enhancement, meaning you will have to supply a target environment alias in some requests.

The initial flow has been slightly changed. The upload of a deployment package is no longer tied to a "deployment-meta", but is now a separate step. Every uploaded artifact can be queried by the API, similar to querying deployments via the API. 

When you request a deployment, you now also need to supply an `artifactId`. More options are available when deploying.

To showcase how to use the version 2 endpoints and flow, updated samples are provided.  

## Migrate Azure DevOps

Start by deleting the scripts and YAML files you initially got from the CI/CD samples:

<<<<<<< HEAD
## Migrate Azure DevOps
Start by deleting the scripts and yaml files you initially got from the CI/CD samples:
- Delete the Yaml/yml:
=======
- Delete the YAML:
>>>>>>> fb9358cb
  - `azure-release-pipeline.yaml`
  - `cloud-sync.yml`
  - `cloud-deployment.yml`

You probably only have either PowerShell or Bash.

- PowerShell files to delete:
  - `Add-DeploymentPackage.ps1`
  - `Apply-Patch.ps1`
  - `Get-ChangesById.ps1`
  - `Get-LatestDeployment.ps1`
  - `New-Deployment.ps1`
  - `Start-Deployment.ps1`
  - `Test-Deployment.ps1`
- Bash files to delete:
  - `apply_patch.sh`
  - `create_deployment.sh`
  - `get_changes_by_id.sh`
  - `get_deployment_status.sh`
  - `get_latest_deployment.sh`
  - `start_deployment.sh`
  - `upload_package.sh`

Copy the scripts from the sample repository's version 2 folder to the corresponding folder in your repo:

- If you prefer PowerShell:
  - All `.ps1` files in `V2/powershell` should be copied to `devops/powershell`
  - All `.yaml/.yml` files in `V2/powershell/azuredevops` should be copied to `devops` 
- If you prefer Bash:
  - All `.sh` files in `V2/bash` should be copied to `devops/scripts`
  - All `.yaml/.yml` files in `V2/bash/azuredevops` should be copied to `devops` 

Now you need some important values: Project ID and Target environment alias.

- [How to get the project id](./samplecicdpipeline/README.md#obtaining-the-project-id-and-api-key) 
- [How to get the environment alias](./samplecicdpipeline/README.md#getting-environment-aliases-to-target)

Open the `azure-release-pipeline.yaml` in your favorite editor. 

<<<<<<< HEAD
## Migrate GitHub
Start by deleting the scripts and yaml files you initially got from the CI/CD samples:
- Delete the Yaml:
=======
Replace `##Your project Id here##` with the project ID and the value `##Your target environment alias here#` with the environment alias. 

You can use any of the available aliases, but to get similar functionality as before, select the environment described as `Leftmost mainline`.

## Migrate GitHub

Start by deleting the scripts and YAML files you initially got from the CI/CD samples:

- Delete the YAML:
>>>>>>> fb9358cb
  - `main.yml`
  - `cloud-sync.yml`
  - `cloud-deployment.yml`

You probably only have either PowerShell or Bash.

- PowerShell files to delete:
  - `Add-DeploymentPackage.ps1`
  - `Apply-Patch.ps1`
  - `Get-ChangesById.ps1`
  - `Get-LatestDeployment.ps1`
  - `New-Deployment.ps1`
  - `Start-Deployment.ps1`
  - `Test-Deployment.ps1`
- Bash files to delete:
  - `apply_patch.sh`
  - `create_deployment.sh`
  - `get_changes_by_id.sh`
  - `get_deployment_status.sh`
  - `get_latest_deployment.sh`
  - `start_deployment.sh`
  - `upload_package.sh`

Now copy the scripts from the sample repositorys V2 folder to the corresponding folder in you repo:

- If you prefer PowerShell:
  - All `.ps1` files in `V2/powershell` should be copied to `.github/powershell`
  - All `.yaml/.yml` files in `V2/powershell/github` should be copied to `.github/workflows` 
- If you prefer Bash:
  - All `.sh` files in `V2/bash` should be copied to `.github/scripts`
  - All `.yaml/.yml` files in `V2/bash/github` should be copied to `.github/workflows` 

Now we need one important value: Target environment alias.

- [This section](./samplecicdpipeline/README.md#getting-environment-aliases-to-target) explains how to get the environment alias.

Go to your GitHub repository and enter the `Settings` section.

- On the left side menu, find the `Security` section and click on `Actions`.
- Click on the tab `Variables`.
- Click on `New repository variable`.
  - Call the variable `TARGET_ENVIRONMENT_ALIAS`.
  - Use the environment alias as a value.
- Click on `Add variable`.

You can use any of the available aliases, but to get similar functionality as before, select the environment described as `Leftmost mainline`.<|MERGE_RESOLUTION|>--- conflicted
+++ resolved
@@ -30,13 +30,7 @@
 
 Start by deleting the scripts and YAML files you initially got from the CI/CD samples:
 
-<<<<<<< HEAD
-## Migrate Azure DevOps
-Start by deleting the scripts and yaml files you initially got from the CI/CD samples:
-- Delete the Yaml/yml:
-=======
 - Delete the YAML:
->>>>>>> fb9358cb
   - `azure-release-pipeline.yaml`
   - `cloud-sync.yml`
   - `cloud-deployment.yml`
@@ -76,11 +70,6 @@
 
 Open the `azure-release-pipeline.yaml` in your favorite editor. 
 
-<<<<<<< HEAD
-## Migrate GitHub
-Start by deleting the scripts and yaml files you initially got from the CI/CD samples:
-- Delete the Yaml:
-=======
 Replace `##Your project Id here##` with the project ID and the value `##Your target environment alias here#` with the environment alias. 
 
 You can use any of the available aliases, but to get similar functionality as before, select the environment described as `Leftmost mainline`.
@@ -90,7 +79,6 @@
 Start by deleting the scripts and YAML files you initially got from the CI/CD samples:
 
 - Delete the YAML:
->>>>>>> fb9358cb
   - `main.yml`
   - `cloud-sync.yml`
   - `cloud-deployment.yml`
@@ -114,7 +102,7 @@
   - `start_deployment.sh`
   - `upload_package.sh`
 
-Now copy the scripts from the sample repositorys V2 folder to the corresponding folder in you repo:
+Now copy the scripts from the sample repository's V2 folder to the corresponding folder in you repo:
 
 - If you prefer PowerShell:
   - All `.ps1` files in `V2/powershell` should be copied to `.github/powershell`
