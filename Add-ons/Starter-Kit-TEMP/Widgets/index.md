--- conflicted
+++ resolved
@@ -139,26 +139,6 @@
 
 ![movePage.jpg](images/The-Latest-Form-Feed-Widget1.png)
 
-<<<<<<< HEAD
-### The Umbraco Form Widget
-
-![movePage.jpg](images/The-Umbraco-Form-Widget.png)
-
-The Umbraco Form widget gives you the ability to add a custom form to your site. It is important to note that a custom form needs to have been made using Umbraco Forms before this widget can be used.
-You can create a form by selecting the Forms section in the top menu in your backoffice. 
-
-You will have some settings to personalize how your form is presented through the widget. The settings are as follows:
-
-- Pre Heading
-- Heading
-- Text
-- Background Image
-- Background Color
-- Text Color
-- Form (this is where you add the form that you have already created)
-- Container Width
-=======
-
 ### The Map Widget
 
 ![movePage.jpg](images/The-Map-Widget1.png)
@@ -188,4 +168,21 @@
 ![movePage.jpg](images/Map.png)
 
 When ***Show Content Next To Map*** is disabled the blue section on the left will not appear and the map will take up all the space.
->>>>>>> b29e6d03
+
+### The Umbraco Form Widget
+
+![movePage.jpg](images/The-Umbraco-Form-Widget.png)
+
+The Umbraco Form widget gives you the ability to add a custom form to your site. It is important to note that a custom form needs to have been made using Umbraco Forms before this widget can be used.
+You can create a form by selecting the Forms section in the top menu in your backoffice. 
+
+You will have some settings to personalize how your form is presented through the widget. The settings are as follows:
+
+- Pre Heading
+- Heading
+- Text
+- Background Image
+- Background Color
+- Text Color
+- Form (this is where you add the form that you have already created)
+- Container Width