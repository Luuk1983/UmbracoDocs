--- conflicted
+++ resolved
@@ -262,7 +262,47 @@
 Below you can see an example that uses the back and white feature, and has two logos.
 ![movePage.jpg](images/Logos.png)
 
-<<<<<<< HEAD
+### The Register Widget
+
+![movePage.jpg](images/The-Register-Widget.png)
+
+This widget lets you create an element on your page, where people can register for an account on your website.
+They will register by filling out the fields, which are Name, Email, and Password, and finalizing by pressing the Register button. After doing that they will get a message saying that their sign up was successful.
+
+In the backoffice you will be able to see your registerd members by clicking onto the Members tab. Here you can edit members and view how many members you have.
+
+The setup options for this widget are as follows:
+
+- Header
+- Text
+- Image
+- Background Color
+- Text Color
+- Success Message Heading (This is the heading of the message that displays after a member has successfully been created)
+- Success Message Text (This is the message that displays after a member has successfully been created)
+
+Here you see an example of how a Register Widget could look on the front-end.
+![movePage.jpg](images/Regiseter-element.png)
+
+### The Login Widget
+
+![movePage.jpg](images/The-Login-Widget.png)
+
+The Login Widget allows the member that was created, using The Register Widget to login to their account.
+
+It is worth to note that The Login Widget, also works for members that were created by the admins in the backoffice.
+
+The setup options for this widget are as follows:
+
+- Heading
+- Text
+- Image
+- Background Color
+- Text Color
+- Redirect URL (This is where you decide where the members are redirected to after they log in)
+
+Below you can see what the widget could look like at the front-end.
+![movePage.jpg](images/login-prompt.png)
 
 ### The Global Content Widget
 ![movePage.jpg](images/The-Global-Content-Widget.png)
@@ -279,52 +319,8 @@
 
 Keep in mind that in order for there to be anything to select, you will have to have set-up some widgets using the [Global Content](../Content-Types/Global-Content/index.md) feature.
 
-
 This is a very useful tool if you have a widget that you use a lot and want to look the same on multiple pages.
 
 See below an example, of what it might look like. In this example, there is a Hero Widget which have been created as Global Content and can therefore by selected with The Global Content Widget.
 
-![movePage.jpg](images/hero-standard.png)
-=======
-### The Register Widget
-
-![movePage.jpg](images/The-Register-Widget.png)
-
-This widget lets you create an element on your page, where people can register for an account on your website.
-They will register by filling out the fields, which are Name, Email, and Password, and finalizing by pressing the Register button. After doing that they will get a message saying that their sign up was successful.
-
-In the backoffice you will be able to see your registerd members by clicking onto the Members tab. Here you can edit members and view how many members you have.
-
-The setup options for this widget are as follows:
-
-- Header
-- Text
-- Image
-- Background Color
-- Text Color
-- Success Message Heading (This is the heading of the message that displays after a member has successfully been created)
-- Success Message Text (This is the message that displays after a member has successfully been created)
-
-Here you see an example of how a Register Widget could look on the front-end.
-![movePage.jpg](images/Regiseter-element.png)
-
-### The Login Widget
-
-![movePage.jpg](images/The-Login-Widget.png)
-
-The Login Widget allows the member that was created, using The Register Widget to login to their account.
-
-It is worth to note that The Login Widget, also works for members that were created by the admins in the backoffice.
-
-The setup options for this widget are as follows:
-
-- Heading
-- Text
-- Image
-- Background Color
-- Text Color
-- Redirect URL (This is where you decide where the members are redirected to after they log in)
-
-Below you can see what the widget could look like at the front-end.
-![movePage.jpg](images/login-prompt.png)
->>>>>>> a38e428d
+![movePage.jpg](images/hero-standard.png)