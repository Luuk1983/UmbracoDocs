# Umbraco Documentation project
 [![made-with-Markdown](https://img.shields.io/badge/Made%20with-Markdown-1f425f.svg)](http://commonmark.org)
 
# Reading & using the docs
This is the documentation project for Umbraco. The scope of this project is to provide overviews of concepts, tutorials, example code, and links to API reference.

# What's in the documentation

## Getting started
[Getting started (available here)](Getting-Started/) is an introduction to Umbraco containing explanations of basic concepts and short tutorials.

## Implementation
[Implementation (available here)](Implementation/) is an overview of Umbracos structure and pipeline.

## Developers Reference
[Reference (available here)](Reference/index.md) is a collection of API references specifically for developers working with and extending Umbraco.

## Extending
[Extending (available here)](Extending/) is documentation on customizing and extending the back office.

## Tutorials
[Tutorials (available here)](Tutorials/) is a collection of the more extensive tutorials used in the documentation.

# Markdown conventions
Keep custom HTML to a minimum. All script and style markup are cleaned by default.
For reference, the [Markdown syntax guide](https://daringfireball.net/projects/markdown/syntax) is available.

## Images
Images are stored and linked relatively to .md pages, and should by convention always be in an
`images` folder. So to add an image to `/documentation/reference/partials/renderviewpage.md` you link it like so:

	![My Image Alt Text](images/img.jpg)

And store the image as `/documentation/reference/partials/images/img.jpg`

Images can have a maximum width of **800px**. Please always try to use
the most efficient compression, `gif`, `png` or `jpg`. No `bmp`, `tiff` or `swf` (Flash), please.

NB: In order to get images to display correctly on GitHub, all image URLs must end with ``.

## External links
Include either the complete URL, or link using Markdown:

	https://yahoo.com/something

	or

	[yahoo something](https://yahoo.com/something)


## Internal links
If you need to link between pages, always link relatively, and include the .md extension.

	[Umbraco.Helpers](Umbraco.Helpers.md)

	or

	[Umbraco.Helpers](../../Reference/Umbraco.Helpers.md)

## Formatting code
Indent your sample with a single tab, which will cause it to be rendered as `<pre><code>` tags.
For inline code, wrap in ` (backtick) chars.

Use # for the headline, ## for sub headers and ### for parameters (on code reference pages).

For optional parameters wrap in _ (underscore) - end result: `###_optionalParameter_`.

## Structure
For the documentation project, each individual topic is contained in its own folder.
Each folder must have an `index.md` file which links to the individual sub-pages, if images
are used, these must be in `images` folders next to the .md file referencing them relatively.

* topic
	* images
		* images.jpg
	* Subtopic
		* images
		* index.md
	* index.md
	* otherpage.md

# Annotating a document

To add version information and extra keywords, [every document can be annotated using YAML](Contribute/adding-metadata.md). 

# Multi version documentation
Every new version of Umbraco introduces new features. This means that every document might not work for your possibly older version.

<<<<<<< HEAD
Therefore we introduced 2 different mechanisms.
1. the [YAML metadata describing](Contribute/adding-metadata.md) `versionFrom` and `versionTo`.
2. the possibility [to add multiple files about the same topic](Contribute/file-naming-conventions.md)

# Contributing [![contributions welcome](https://img.shields.io/badge/contributions-welcome-brightgreen.svg?style=flat)](https://github.com/umbraco/UmbracoDocs/issues) [![GitHub contributors](https://img.shields.io/github/contributors/umbraco/UmbracoDocs.svg)](https://GitHub.com/umbraco/UmbracoDocsgraphs/contributors/)
We :heart: valuable contributions from everyone who are willing to help. It does not matter to us, if it's something trivial like, correcting spelling mistakes or raising an issue or writing a tutorial! Every little help counts and it helps make Umbraco easier to use for everyone.
Otherwise, [bug reports](https://github.com/umbraco/UmbracoDocs/issues/), [bug fixes](https://github.com/umbraco/UmbracoDocs/pulls) and any feedback on Umbraco is always appreciated.
Look at the [Contributor Guidelines](CONTRIBUTING.md) to learn how you can get involved and help with the Umbraco Documentation.
## License [![MIT licensed](https://img.shields.io/badge/license-MIT-blue.svg)](./LICENSE)
This library is released under the [MIT License](license)
=======
Therefore we introduced 2 different mechanisms:
1. The [YAML metadata describing](Contribute/adding-metadata.md) `versionFrom` and `versionTo`.
2. The possibility [to add multiple files about the same topic](Contribute/file-naming-conventions.md).
>>>>>>> 4fc97d4e
<|MERGE_RESOLUTION|>--- conflicted
+++ resolved
@@ -86,7 +86,6 @@
 # Multi version documentation
 Every new version of Umbraco introduces new features. This means that every document might not work for your possibly older version.
 
-<<<<<<< HEAD
 Therefore we introduced 2 different mechanisms.
 1. the [YAML metadata describing](Contribute/adding-metadata.md) `versionFrom` and `versionTo`.
 2. the possibility [to add multiple files about the same topic](Contribute/file-naming-conventions.md)
@@ -96,9 +95,4 @@
 Otherwise, [bug reports](https://github.com/umbraco/UmbracoDocs/issues/), [bug fixes](https://github.com/umbraco/UmbracoDocs/pulls) and any feedback on Umbraco is always appreciated.
 Look at the [Contributor Guidelines](CONTRIBUTING.md) to learn how you can get involved and help with the Umbraco Documentation.
 ## License [![MIT licensed](https://img.shields.io/badge/license-MIT-blue.svg)](./LICENSE)
-This library is released under the [MIT License](license)
-=======
-Therefore we introduced 2 different mechanisms:
-1. The [YAML metadata describing](Contribute/adding-metadata.md) `versionFrom` and `versionTo`.
-2. The possibility [to add multiple files about the same topic](Contribute/file-naming-conventions.md).
->>>>>>> 4fc97d4e
+This library is released under the [MIT License](license)